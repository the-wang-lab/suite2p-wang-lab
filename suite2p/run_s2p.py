--- conflicted
+++ resolved
@@ -2,12 +2,8 @@
 import numpy as np
 import time, os, shutil
 from scipy.io import savemat
-<<<<<<< HEAD
 from .io import tiff, h5, save
 from .registration import register, metrics, reference
-=======
-from .registration import register, metrics
->>>>>>> 55131167
 from .extraction import extract, dcnv
 from . import utils
 try:
@@ -19,7 +15,7 @@
 from functools import partial
 print = partial(print,flush=True)
 
-    
+
 def default_ops():
     ops = {
         # file paths
@@ -126,13 +122,9 @@
     ops0 = default_ops()
     ops = {**ops0, **ops}
     ops = {**ops, **db}
-<<<<<<< HEAD
     if isinstance(ops['diameter'], list) and len(ops['diameter'])>1 and ops['aspect']==1.0:
         ops['aspect'] = ops['diameter'][0] / ops['diameter'][1]
     print(db)
-=======
-
->>>>>>> 55131167
     if 'save_path0' not in ops or len(ops['save_path0'])==0:
         if ('h5py' in ops) and len(ops['h5py'])>0:
             ops['save_path0'], tail = os.path.split(ops['h5py'])
@@ -320,12 +312,7 @@
 
     #### COMBINE PLANES or FIELDS OF VIEW ####
     if len(ops1)>1 and ops1[0]['combined'] and roidetect:
-<<<<<<< HEAD
         save.combined(ops1)
-=======
-        from .io.save import combined
-        combined(ops1)
->>>>>>> 55131167
 
     # running a clean up script
     if 'clean_script' in ops1[0]:
