import time
import numpy as np
from pathlib import Path
from typing import Dict, Any

from . import sourcery, sparsedetect, chan2detect, utils
from .stats import roi_stats
from .denoise import pca_denoise
from ..io.binary import BinaryFile
from ..classification import classify, user_classfile
from .. import default_ops

<<<<<<< HEAD
try:
	from . import anatomical
	CELLPOSE_INSTALLED = True
except Exception as e:
	print('Warning: cellpose did not import')
	print(e)
	print('cannot use anatomical mode, but otherwise suite2p will run normally')
	CELLPOSE_INSTALLED = False

=======
>>>>>>> aea0cde5
def detect(ops, classfile=None):
	
	t0 = time.time()
	bin_size = int(max(1, ops['nframes'] // ops['nbinned'], np.round(ops['tau'] * ops['fs'])))
	print('Binning movie in chunks of length %2.2d' % bin_size)
	with BinaryFile(read_filename=ops['reg_file'], Ly=ops['Ly'], Lx=ops['Lx']) as f:
		mov = f.bin_movie(
			bin_size=bin_size,
			bad_frames=ops.get('badframes'),
			y_range=ops['yrange'],
			x_range=ops['xrange'],
		)
		print('Binned movie [%d,%d,%d] in %0.2f sec.' % (mov.shape[0], mov.shape[1], mov.shape[2], time.time() - t0))
	
		ops, stat = detection_wrapper(f, mov=mov, ops=ops, classfile=classfile)

	return ops, stat

def bin_movie(f_reg, bin_size, yrange=None, xrange=None, badframes=None):
	""" bin registered movie """
	n_frames = f_reg.shape[0]
	good_frames = ~badframes if badframes is not None else np.ones(n_frames, dtype=bool)
	batch_size = min(good_frames.sum(), 500)
	Lyc = yrange[1] - yrange[0]
	Lxc = xrange[1] - xrange[0]
	mov = np.zeros((n_frames//bin_size, Lyc, Lxc), np.float32)
	ik = 0
	
	t0 = time.time()
	for k in np.arange(0, n_frames, batch_size):
		data = f_reg[k : min(k + batch_size, n_frames)]

		# exclude badframes
		good_indices = good_frames[k : min(k + batch_size, n_frames)]
		if good_indices.mean() > 0.5:
			data = data[good_indices]

		# crop to valid region
		if yrange is not None and xrange is not None:
			data = data[:, slice(*yrange), slice(*xrange)]

		# bin in time
		if data.shape[0] > bin_size:
			n_d = data.shape[0]
			data = data[:(n_d // bin_size) * bin_size]
			data = data.reshape(-1, bin_size, Lyc, Lxc).astype(np.float32).mean(axis=1)
		n_bins = data.shape[0]
		mov[ik : ik + n_bins] = data
		ik += n_bins

	print('Binned movie of size [%d,%d,%d] created in %0.2f sec.' % (mov.shape[0], mov.shape[1], mov.shape[2], time.time() - t0))

	return mov


def detection_wrapper(f_reg, mov=None, yrange=None, xrange=None, 
<<<<<<< HEAD
					  ops=default_ops(), classfile=None):
	"""
	Main detection function. 

	Identifies ROIs. 

	Parameters
	----------------

	f_reg : np.ndarray or io.BinaryRWFile,
		n_frames x Ly x Lx

	mov : ndarray (t x Lyc x Lxc)
			binned movie

	yrange : list of length 2
		Range of pixels along the y-axis of mov the detection module will be run on 
	
	xrange : list of length 2
		Range of pixels along the x-axis of mov the detection module will be run on 

	ops : dictionary or list of dicts

	classfile: string (optional, default None)
		path to saved classifier

	Returns
	----------------

	ops : dictionary or list of dicts
		
	stat : dictionary 'ypix', 'xpix', 'lam'
		Dictionary containing statistics for ROIs


	"""
	n_frames, Ly, Lx = f_reg.shape
	yrange = ops.get('yrange', [0, Ly]) if yrange is None else yrange
	xrange = ops.get('xrange', [0, Lx]) if xrange is None else xrange
	
	if mov is None:
		bin_size = int(max(1, n_frames // ops['nbinned'], np.round(ops['tau'] * ops['fs'])))
		print('Binning movie in chunks of length %2.2d' % bin_size)
		mov = bin_movie(f_reg, bin_size, yrange=yrange, 
						xrange=xrange, badframes=ops.get('badframes', None))
	else:    
		if mov.shape[1] != yrange[-1] - yrange[0]:
			raise ValueError('mov.shape[1] is not same size as yrange')
		elif mov.shape[2] != xrange[-1] - xrange[0]:
			raise ValueError('mov.shape[2] is not same size as xrange')
		
	if ops.get('inverted_activity', False):
		mov -= mov.min()
		mov *= -1
		mov -= mov.min()

	if ops.get('denoise', 1):
		mov = pca_denoise(mov, block_size=[ops['block_size'][0]//2, ops['block_size'][1]//2],
							n_comps_frac = 0.5)

	if ops.get('anatomical_only', 0) and not CELLPOSE_INSTALLED:
		print('~~~ tried to import cellpose to run anatomical but failed, install with: ~~~')
		print('$ pip install cellpose')

	if ops.get('anatomical_only', 0) > 0 and CELLPOSE_INSTALLED:
		print('>>>> CELLPOSE finding masks in ' + ['max_proj / mean_img', 'mean_img', 'enhanced_mean_img'][int(ops['anatomical_only'])-1])
		stat = anatomical.select_rois(
					ops=ops,
					mov=mov,
					diameter=ops.get('diameter', None))
	else:            
		stat = select_rois(
			ops=ops,
			mov=mov,
			sparse_mode=ops['sparse_mode'],
			classfile=classfile,
		)

	ymin = int(yrange[0])
	xmin = int(xrange[0])
	for s in stat:
		s['ypix'] += ymin
		s['xpix'] += xmin
		s['med'][0] += ymin
		s['med'][1] += xmin    

	
	if ops['preclassify'] > 0:
		if classfile is None:
			print(f'NOTE: Applying user classifier at {str(user_classfile)}')
			classfile = user_classfile

		stat =  roi_stats(stat, Ly, Lx, aspect=ops.get('aspect', None), 
						  diameter=ops.get('diameter', None), do_crop=ops.get('soma_crop', 1))
		if len(stat) == 0:
			iscell = np.zeros((0, 2))
		else:
			iscell = classify(stat=stat, classfile=classfile)
		np.save(Path(ops['save_path']).joinpath('iscell.npy'), iscell)
		ic = (iscell[:,0]>ops['preclassify']).flatten().astype('bool')
		stat = stat[ic]
		print('Preclassify threshold %0.2f, %d ROIs removed' % (ops['preclassify'], (~ic).sum()))
	
	stat = roi_stats(stat, Ly, Lx, aspect=ops.get('aspect', None), 
					 diameter=ops.get('diameter', None), 
					 max_overlap=ops['max_overlap'], 
					 do_crop=ops.get('soma_crop', 1))
	print('After removing overlaps, %d ROIs remain' % (len(stat)))

	# if second channel, detect bright cells in second channel
	if 'meanImg_chan2' in ops:
		if 'chan2_thres' not in ops:
			ops['chan2_thres'] = 0.65
		ops, redcell = chan2detect.detect(ops, stat)
		np.save(Path(ops['save_path']).joinpath('redcell.npy'), redcell)

	return ops, stat
=======
                      ops=default_ops(), classfile=None):

    n_frames, Ly, Lx = f_reg.shape
    yrange = ops.get('yrange', [0, Ly]) if yrange is None else yrange
    xrange = ops.get('xrange', [0, Lx]) if xrange is None else xrange
    
    if mov is None:
        bin_size = int(max(1, n_frames // ops['nbinned'], np.round(ops['tau'] * ops['fs'])))
        print('Binning movie in chunks of length %2.2d' % bin_size)
        mov = bin_movie(f_reg, bin_size, yrange=yrange, 
                        xrange=xrange, badframes=ops.get('badframes', None))
    else:    
        if mov.shape[1] != yrange[-1] - yrange[0]:
            raise ValueError('mov.shape[1] is not same size as yrange')
        elif mov.shape[2] != xrange[-1] - xrange[0]:
            raise ValueError('mov.shape[2] is not same size as xrange')
        
    if ops.get('inverted_activity', False):
        mov -= mov.min()
        mov *= -1
        mov -= mov.min()

    if ops.get('denoise', 1):
        mov = pca_denoise(mov, block_size=[ops['block_size'][0]//2, ops['block_size'][1]//2],
                            n_comps_frac = 0.5)

    if ops.get('anatomical_only', 0):
        try:
            from . import anatomical
            CELLPOSE_INSTALLED = True
        except Exception as e:
            print('Warning: cellpose did not import')
            print(e)
            print('cannot use anatomical mode, but otherwise suite2p will run normally')
            CELLPOSE_INSTALLED = False
        if not CELLPOSE_INSTALLED:
            print('~~~ tried to import cellpose to run anatomical but failed, install with: ~~~')
            print('$ pip install cellpose')
        else:
            print('>>>> CELLPOSE finding masks in ' + ['max_proj / mean_img', 'mean_img', 'enhanced_mean_img'][int(ops['anatomical_only'])-1])
            stat = anatomical.select_rois(
                        ops=ops,
                        mov=mov,
                        diameter=ops.get('diameter', None))
    else:            
        stat = select_rois(
            ops=ops,
            mov=mov,
            sparse_mode=ops['sparse_mode'],
            classfile=classfile,
        )

    ymin = int(yrange[0])
    xmin = int(xrange[0])
    for s in stat:
        s['ypix'] += ymin
        s['xpix'] += xmin
        s['med'][0] += ymin
        s['med'][1] += xmin    

    
    if ops['preclassify'] > 0:
        if classfile is None:
            print(f'NOTE: Applying user classifier at {str(user_classfile)}')
            classfile = user_classfile

        stat =  roi_stats(stat, Ly, Lx, aspect=ops.get('aspect', None), 
                          diameter=ops.get('diameter', None), do_crop=ops.get('soma_crop', 1))
        if len(stat) == 0:
            iscell = np.zeros((0, 2))
        else:
            iscell = classify(stat=stat, classfile=classfile)
        np.save(Path(ops['save_path']).joinpath('iscell.npy'), iscell)
        ic = (iscell[:,0]>ops['preclassify']).flatten().astype('bool')
        stat = stat[ic]
        print('Preclassify threshold %0.2f, %d ROIs removed' % (ops['preclassify'], (~ic).sum()))
    
    stat = roi_stats(stat, Ly, Lx, aspect=ops.get('aspect', None), 
                     diameter=ops.get('diameter', None), 
                     max_overlap=ops['max_overlap'], 
                     do_crop=ops.get('soma_crop', 1))
    print('After removing overlaps, %d ROIs remain' % (len(stat)))

    # if second channel, detect bright cells in second channel
    if 'meanImg_chan2' in ops:
        if 'chan2_thres' not in ops:
            ops['chan2_thres'] = 0.65
        ops, redcell = chan2detect.detect(ops, stat)
        np.save(Path(ops['save_path']).joinpath('redcell.npy'), redcell)

    return ops, stat
>>>>>>> aea0cde5

def select_rois(ops: Dict[str, Any], mov: np.ndarray, 
				sparse_mode: bool = True,
				classfile: Path = None):
	
	t0 = time.time()
	if sparse_mode:
		ops.update({'Lyc': mov.shape[1], 'Lxc': mov.shape[2]})
		new_ops, stat = sparsedetect.sparsery(
			mov=mov,
			high_pass=ops['high_pass'],
			neuropil_high_pass=ops['spatial_hp_detect'],
			batch_size=ops['batch_size'],
			spatial_scale=ops['spatial_scale'],
			threshold_scaling=ops['threshold_scaling'],
			max_iterations=250 * ops['max_iterations'],
			percentile=ops.get('active_percentile', 0.0),
		)
		ops.update(new_ops)
	else:
		ops, stat = sourcery.sourcery(mov=mov, ops=ops)

	print('Detected %d ROIs, %0.2f sec' % (len(stat), time.time() - t0))
	stat = np.array(stat)
	
	if len(stat)==0:
		raise ValueError("no ROIs were found -- check registered binary and maybe change spatial scale")
		
	# add ROI stat to stat
	#stat = roi_stats(stat, dy, dx, Ly, Lx, max_overlap=max_overlap, do_crop=do_crop)

	return stat
<|MERGE_RESOLUTION|>--- conflicted
+++ resolved
@@ -10,18 +10,6 @@
 from ..classification import classify, user_classfile
 from .. import default_ops
 
-<<<<<<< HEAD
-try:
-	from . import anatomical
-	CELLPOSE_INSTALLED = True
-except Exception as e:
-	print('Warning: cellpose did not import')
-	print(e)
-	print('cannot use anatomical mode, but otherwise suite2p will run normally')
-	CELLPOSE_INSTALLED = False
-
-=======
->>>>>>> aea0cde5
 def detect(ops, classfile=None):
 	
 	t0 = time.time()
@@ -78,7 +66,6 @@
 
 
 def detection_wrapper(f_reg, mov=None, yrange=None, xrange=None, 
-<<<<<<< HEAD
 					  ops=default_ops(), classfile=None):
 	"""
 	Main detection function. 
@@ -139,16 +126,24 @@
 		mov = pca_denoise(mov, block_size=[ops['block_size'][0]//2, ops['block_size'][1]//2],
 							n_comps_frac = 0.5)
 
-	if ops.get('anatomical_only', 0) and not CELLPOSE_INSTALLED:
-		print('~~~ tried to import cellpose to run anatomical but failed, install with: ~~~')
-		print('$ pip install cellpose')
-
-	if ops.get('anatomical_only', 0) > 0 and CELLPOSE_INSTALLED:
-		print('>>>> CELLPOSE finding masks in ' + ['max_proj / mean_img', 'mean_img', 'enhanced_mean_img'][int(ops['anatomical_only'])-1])
-		stat = anatomical.select_rois(
-					ops=ops,
-					mov=mov,
-					diameter=ops.get('diameter', None))
+	if ops.get('anatomical_only', 0):
+		try:
+			from . import anatomical
+			CELLPOSE_INSTALLED = True
+		except Exception as e:
+			print('Warning: cellpose did not import')
+			print(e)
+			print('cannot use anatomical mode, but otherwise suite2p will run normally')
+			CELLPOSE_INSTALLED = False
+		if not CELLPOSE_INSTALLED:
+			print('~~~ tried to import cellpose to run anatomical but failed, install with: ~~~')
+			print('$ pip install cellpose')
+		else:
+			print('>>>> CELLPOSE finding masks in ' + ['max_proj / mean_img', 'mean_img', 'enhanced_mean_img'][int(ops['anatomical_only'])-1])
+			stat = anatomical.select_rois(
+						ops=ops,
+						mov=mov,
+						diameter=ops.get('diameter', None))
 	else:            
 		stat = select_rois(
 			ops=ops,
@@ -196,99 +191,6 @@
 		np.save(Path(ops['save_path']).joinpath('redcell.npy'), redcell)
 
 	return ops, stat
-=======
-                      ops=default_ops(), classfile=None):
-
-    n_frames, Ly, Lx = f_reg.shape
-    yrange = ops.get('yrange', [0, Ly]) if yrange is None else yrange
-    xrange = ops.get('xrange', [0, Lx]) if xrange is None else xrange
-    
-    if mov is None:
-        bin_size = int(max(1, n_frames // ops['nbinned'], np.round(ops['tau'] * ops['fs'])))
-        print('Binning movie in chunks of length %2.2d' % bin_size)
-        mov = bin_movie(f_reg, bin_size, yrange=yrange, 
-                        xrange=xrange, badframes=ops.get('badframes', None))
-    else:    
-        if mov.shape[1] != yrange[-1] - yrange[0]:
-            raise ValueError('mov.shape[1] is not same size as yrange')
-        elif mov.shape[2] != xrange[-1] - xrange[0]:
-            raise ValueError('mov.shape[2] is not same size as xrange')
-        
-    if ops.get('inverted_activity', False):
-        mov -= mov.min()
-        mov *= -1
-        mov -= mov.min()
-
-    if ops.get('denoise', 1):
-        mov = pca_denoise(mov, block_size=[ops['block_size'][0]//2, ops['block_size'][1]//2],
-                            n_comps_frac = 0.5)
-
-    if ops.get('anatomical_only', 0):
-        try:
-            from . import anatomical
-            CELLPOSE_INSTALLED = True
-        except Exception as e:
-            print('Warning: cellpose did not import')
-            print(e)
-            print('cannot use anatomical mode, but otherwise suite2p will run normally')
-            CELLPOSE_INSTALLED = False
-        if not CELLPOSE_INSTALLED:
-            print('~~~ tried to import cellpose to run anatomical but failed, install with: ~~~')
-            print('$ pip install cellpose')
-        else:
-            print('>>>> CELLPOSE finding masks in ' + ['max_proj / mean_img', 'mean_img', 'enhanced_mean_img'][int(ops['anatomical_only'])-1])
-            stat = anatomical.select_rois(
-                        ops=ops,
-                        mov=mov,
-                        diameter=ops.get('diameter', None))
-    else:            
-        stat = select_rois(
-            ops=ops,
-            mov=mov,
-            sparse_mode=ops['sparse_mode'],
-            classfile=classfile,
-        )
-
-    ymin = int(yrange[0])
-    xmin = int(xrange[0])
-    for s in stat:
-        s['ypix'] += ymin
-        s['xpix'] += xmin
-        s['med'][0] += ymin
-        s['med'][1] += xmin    
-
-    
-    if ops['preclassify'] > 0:
-        if classfile is None:
-            print(f'NOTE: Applying user classifier at {str(user_classfile)}')
-            classfile = user_classfile
-
-        stat =  roi_stats(stat, Ly, Lx, aspect=ops.get('aspect', None), 
-                          diameter=ops.get('diameter', None), do_crop=ops.get('soma_crop', 1))
-        if len(stat) == 0:
-            iscell = np.zeros((0, 2))
-        else:
-            iscell = classify(stat=stat, classfile=classfile)
-        np.save(Path(ops['save_path']).joinpath('iscell.npy'), iscell)
-        ic = (iscell[:,0]>ops['preclassify']).flatten().astype('bool')
-        stat = stat[ic]
-        print('Preclassify threshold %0.2f, %d ROIs removed' % (ops['preclassify'], (~ic).sum()))
-    
-    stat = roi_stats(stat, Ly, Lx, aspect=ops.get('aspect', None), 
-                     diameter=ops.get('diameter', None), 
-                     max_overlap=ops['max_overlap'], 
-                     do_crop=ops.get('soma_crop', 1))
-    print('After removing overlaps, %d ROIs remain' % (len(stat)))
-
-    # if second channel, detect bright cells in second channel
-    if 'meanImg_chan2' in ops:
-        if 'chan2_thres' not in ops:
-            ops['chan2_thres'] = 0.65
-        ops, redcell = chan2detect.detect(ops, stat)
-        np.save(Path(ops['save_path']).joinpath('redcell.npy'), redcell)
-
-    return ops, stat
->>>>>>> aea0cde5
 
 def select_rois(ops: Dict[str, Any], mov: np.ndarray, 
 				sparse_mode: bool = True,
