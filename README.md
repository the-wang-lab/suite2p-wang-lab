--- conflicted
+++ resolved
@@ -2,10 +2,7 @@
 
 [![Documentation Status](https://readthedocs.org/projects/suite2p/badge/?version=latest)](https://suite2p.readthedocs.io/en/latest/?badge=latest)
 
-<<<<<<< HEAD
 [![Build Status](https://travis-ci.org/Mouseland/suite2p.svg?branch=dev)](https://travis-ci.org/Mouseland/suite2p)
-=======
->>>>>>> f68e495e
 
 Pipeline for processing two-photon calcium imaging data.  
 Copyright (C) 2018  Howard Hughes Medical Institute Janelia Research Campus  
@@ -35,12 +32,7 @@
 1. Download the [`environment.yml`](https://github.com/MouseLand/suite2p/blob/master/environment.yml) file from the repository. You can do this by cloning the repository, or copy-pasting the text from the file into a text document on your local computer.
 2. Open an anaconda prompt / command prompt with `conda` for **python 3** in the path
 3. Change directories to where the `environment.yml` is and run `conda env create -f environment.yml`
-<<<<<<< HEAD
-4. To activate this new environment, run `conda activate suite2p`
-5. Install suite2p into the environment by running `python setup.py install`
-=======
 4. Pip install suite2p into the environment: `pip install suite2p`
->>>>>>> f68e495e
 6. Now run `python -m suite2p` and you're all set.
 
 If you have an older `suite2p` environment you can remove it with `conda env remove -n suite2p` before creating a new one.
@@ -62,17 +54,11 @@
 ## Installation of github version for developers
 
 1. Clone the repository and `cd suite2p` in an anaconda prompt / command prompt with `conda` for **python 3** in the path
-<<<<<<< HEAD
-2. Run `conda env create -f environment_dev.yml`
-3. To activate this new environment, run `conda activate suite2p-dev` (you will have to activate every time you want to run suite2p)
-4. Install suite2p in develop mode with `python setup.py develop`
-5. Run `python -m suite2p` (<-- you can run this command from anywhere now.)
-=======
 2. Run `conda env create -f environment.yml`
 3. To activate this new environment, run `conda activate suite2p` (you will have to activate every time you want to run suite2p)
 4. Install the local version of suite2p into this environment in develop mode: `python setup.py develop`
 5. Run tests: `python setup.py test`
->>>>>>> f68e495e
+
 
 ## Examples
 
