--- conflicted
+++ resolved
@@ -51,13 +51,6 @@
     ops = prepare_for_registration(
         op, input_path, dimensions
     )
-<<<<<<< HEAD
-    op = suite2p.registration.register.register_binary(op)
-    registered_data = imread(reg_output_path)
-    output_check = imread(output_path)
-    assert np.array_equal(registered_data, output_check)
-    return op
-=======
     reg_ops = []
     npl = op['nplanes']
     for i in range(npl):
@@ -71,7 +64,6 @@
             assert np.array_equal(registered_data, output_check)
         reg_ops.append(curr_op)
     return reg_ops
->>>>>>> 120e336f
 
 
 def test_register_binary_output_with_metrics(default_ops):
@@ -86,11 +78,7 @@
         [str(Path(default_ops['save_path0']).joinpath('reg_tif', 'file000_chan0.tif'))],
         [str(Path(default_ops['data_path'][0]).joinpath('registration', 'regression_output.tif'))]
     )
-<<<<<<< HEAD
-    suite2p.registration.pc.get_pc_metrics(op)
-=======
     registration.get_pc_metrics(op[0])
->>>>>>> 120e336f
 
 
 def test_register_binary_do_bidi_output(default_ops):
@@ -113,13 +101,8 @@
     default_ops['nonrigid'] = False
     op = prepare_for_registration(
         default_ops, default_ops['data_path'][0].joinpath('registration', 'rigid_registration_test_data.tif'), (256,256)
-<<<<<<< HEAD
-    )
-    op = suite2p.registration.register.register_binary(op)
-=======
     )[0]
     op = registration.register_binary(op)
->>>>>>> 120e336f
     registered_data = imread(str(Path(op['save_path']).joinpath('reg_tif', 'file000_chan0.tif')))
     # Make sure registered_data is identical across frames
     check_data = np.repeat(registered_data[0, :, :][np.newaxis, :, :], 500, axis=0)
